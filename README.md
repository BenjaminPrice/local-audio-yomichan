--- conflicted
+++ resolved
@@ -124,11 +124,7 @@
     * Click `Add`, and set the source to be `Add Custom URL (JSON)`.
     * Set the `URL` field to:
         ```
-<<<<<<< HEAD
         http://localhost:5050/?term={term}&reading={reading}
-=======
-        http://localhost:5050/?sources=jpod,nhk16,shinmeikai8,forvo&term={term}&reading={reading}
->>>>>>> 8b2f1eaa
         ```
 
         Set this to be the **first entry** of the list,
