"""
Source schema:

- type: "jpod" | "nhk" | "forvo" | "ajt_jp"
    - ajt_jp is short for AJT Japanese
    - If you ever create a new source, I recommend following the AJT Japanese schema, as it's well defined compared to the others
- id: string id used as the id in the "source" column, as well as the parameter in the url
- path: string, path to the source files
- display: string used to display in Yomichan. Uses %s for the "DISPLAY" column.
"""

import json
from pathlib import Path
from typing import TypedDict, Final, Type

from .source.jpod import JPodAudioSource
from .source.nhk16 import NHK16AudioSource
from .source.forvo import ForvoAudioSource
from .source.ajt_jp import AJTJapaneseSource

from .consts import CONFIG_FILE_NAME, DEFAULT_CONFIG_FILE_NAME
from .util import get_program_root_path
from .source.audio_source import AudioSource, AudioSourceData


SOURCE_TYPES: Final[dict[str, Type[AudioSource]]] = {
    "jpod": JPodAudioSource,
    "nhk": NHK16AudioSource,
    "forvo": ForvoAudioSource,
    "ajt_jp": AJTJapaneseSource,
}


class JsonConfigSource(TypedDict):
    type: str
    id: str
    path: str
    display: str


class JsonConfig(TypedDict):
    sources: list[JsonConfigSource]


def get_default_config_path():
    return get_program_root_path().joinpath(DEFAULT_CONFIG_FILE_NAME)


def get_config_path():
    return get_program_root_path().joinpath(CONFIG_FILE_NAME)


def read_config() -> JsonConfig:
    """
    read default config, unless user config is found
    """
    default_config_path = get_default_config_path()
    with open(default_config_path, encoding="utf-8") as f:
        config = json.load(f)

    config_path = get_config_path()
<<<<<<< HEAD
    if not config_path.is_file():
        default_config_path = get_default_config_path()
        with open(default_config_path, encoding="utf-8") as f:
            return json.load(f)
=======
    if os.path.isfile(config_path):
        with open(config_path, encoding="utf-8") as f:
            user_config = json.load(f)
            for k, v in user_config.items():
                config[k] = v
>>>>>>> bab2f96f

    return config


def get_all_sources() -> dict[str, AudioSource]:
    sources = {}
    config = read_config()
    for source_json in config["sources"]:
        id = source_json["id"]
        type = source_json["type"]
        path = source_json["path"]
        display = source_json["display"]
        AudioSourceClass = SOURCE_TYPES[type]
        data = AudioSourceData(id, path, display)
        source = AudioSourceClass(data)
        sources[id] = source
    return sources


ALL_SOURCES = get_all_sources()
<|MERGE_RESOLUTION|>--- conflicted
+++ resolved
@@ -59,18 +59,12 @@
         config = json.load(f)
 
     config_path = get_config_path()
-<<<<<<< HEAD
-    if not config_path.is_file():
-        default_config_path = get_default_config_path()
-        with open(default_config_path, encoding="utf-8") as f:
-            return json.load(f)
-=======
-    if os.path.isfile(config_path):
+
+    if config_path.is_file():
         with open(config_path, encoding="utf-8") as f:
             user_config = json.load(f)
             for k, v in user_config.items():
                 config[k] = v
->>>>>>> bab2f96f
 
     return config
 
